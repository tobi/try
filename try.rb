#!/usr/bin/env ruby

require 'io/console'
require 'time'
require 'fileutils'
## Removed optparse; we'll manually parse CLI args

# Lightweight token-based printer for all UI output
module UI
  TOKEN_MAP = {
    '{text}' => "\e[39m",
    '{dim_text}' => "\e[90m",
    '{h1}' => "\e[1;33m",
    '{h2}' => "\e[1;36m",
    '{highlight}' => "\e[1;33m",
    '{reset}' => "\e[0m\e[39m\e[49m", '{reset_bg}' => "\e[49m",
    '{clear_screen}' => "\e[2J", '{clear_line}' => "\e[2K", '{home}' => "\e[H",
    '{hide_cursor}' => "\e[?25l", '{show_cursor}' => "\e[?25h",
    '{start_selected}' => "\e[6m",
    '{end_selected}' => "\e[0m"
  }.freeze

  def self.print(text, io: STDERR)
    return if text.nil?

    io.print(
      text.gsub(/\{.*?\}/) do |match|
        TOKEN_MAP.fetch(match) { raise "Unknown token: #{match}" }
      end
    )
  end

  def self.puts(text = "", io: STDERR)
    self.print("#{text}{reset}\r\n", io: io)
  end

  def self.cls
    self.print "{clear_screen}{home}"
  end

  def self.read_key
    input = STDIN.getc

    if input == "\e"
      input << STDIN.read_nonblock(3) rescue ""
      input << STDIN.read_nonblock(2) rescue ""
    end

    input
  end

  def self.height
    h = `tput lines 2>/dev/null`.strip.to_i
    h > 0 ? h : 24
  end

  def self.width
    w = `tput cols 2>/dev/null`.strip.to_i
    w > 0 ? w : 80
  end
end

class TrySelector
  TRY_PATH = ENV['TRY_PATH'] || File.expand_path("~/src/tries")

  def initialize(search_term = "", base_path: TRY_PATH)
    @search_term = search_term.gsub(/\s+/, '-')
    @cursor_pos = 0
    @scroll_offset = 0
    @input_buffer = @search_term
    @selected = nil
    @all_trials = nil  # Memoized trials
    @base_path = base_path

    FileUtils.mkdir_p(@base_path) unless Dir.exist?(@base_path)
  end

  def run
    # Always use STDERR for UI (it stays connected to TTY)
    # This allows stdout to be captured for the shell commands
    setup_terminal

    # Check if we have a TTY
    if !STDIN.tty? || !STDERR.tty?
      UI.puts "Error: try requires an interactive terminal"
      return nil
    end

    STDERR.raw do
      main_loop
    end
  ensure
    restore_terminal
  end

  private

  def setup_terminal
    UI.cls
    UI.print "{hide_cursor}"
  end

  def restore_terminal
    # Clear screen completely before restoring
    UI.cls
    UI.print "{show_cursor}"
  end

  def load_all_tries
    # Load trials only once - single pass through directory
    @all_tries ||= begin
      tries = []
      Dir.foreach(@base_path) do |entry|
        next if entry == '.' || entry == '..'

        path = File.join(@base_path, entry)
        stat = File.stat(path)

        # Only include directories
        next unless stat.directory?

        tries << {
          name: "📁 #{entry}",
          basename: entry,
          path: path,
          is_new: false,
          ctime: stat.ctime,
          mtime: stat.mtime
        }
      end
      tries
    end
  end

  def get_tries
    load_all_tries

    # Always score trials (for time-based sorting even without search)
    scored_tries = @all_tries.map do |try_dir|
      score = calculate_score(try_dir[:basename], @input_buffer, try_dir[:ctime], try_dir[:mtime])
      try_dir.merge(score: score)
    end

    # Filter only if searching, otherwise show all
    if @input_buffer.empty?
      scored_tries.sort_by { |t| -t[:score] }
    else
      # When searching, only show matches
      filtered = scored_tries.select { |t| t[:score] > 0 }
      filtered.sort_by { |t| -t[:score] }
    end
  end

  def calculate_score(text, query, ctime = nil, mtime = nil)
    score = 0.0

    # generally we are looking for default date-prefixed directories
    if text.start_with?(/\d\d\d\d\-\d\d\-\d\d\-/)
      score += 2.0
    end

    # If there's a search query, calculate match score
    if !query.empty?
      text_lower = text.downcase
      query_lower = query.downcase
      query_chars = query_lower.chars

      last_pos = -1
      query_idx = 0

      text_lower.chars.each_with_index do |char, pos|
        break if query_idx >= query_chars.length
        next unless char == query_chars[query_idx]

        # Base point + word boundary bonus
        score += 1.0
        score += 1.0 if pos == 0 || text_lower[pos-1] =~ /\W/

        # Proximity bonus: 1/sqrt(distance) gives nice decay
        if last_pos >= 0
          gap = pos - last_pos - 1
          score += 1.0 / Math.sqrt(gap + 1)
        end

        last_pos = pos
        query_idx += 1
      end

      # Return 0 if not all query chars matched
      return 0.0 if query_idx < query_chars.length

      # Prefer shorter matches (density bonus)
      score *= (query_chars.length.to_f / (last_pos + 1)) if last_pos >= 0

      # Length penalty - shorter text scores higher for same match
      # e.g., "v" matches better in "2025-08-13-v" than "2025-08-13-vbo-viz"
      score *= (10.0 / (text.length + 10.0))  # Smooth penalty that doesn't dominate
    end

    # Always apply time-based scoring (but less aggressively)
    now = Time.now

    # Creation time bonus - newer is better
    if ctime
      days_old = (now - ctime) / 86400.0
      score += 2.0 / Math.sqrt(days_old + 1)
    end

    # Access time bonus - recently accessed is better
    if mtime
      hours_since_access = (now - mtime) / 3600.0
      score += 3.0 / Math.sqrt(hours_since_access + 1)  # Reduced weight
    end

    score
  end

  def main_loop
    loop do
      tries = get_tries
      total_items = tries.length + 1  # +1 for "Create new" option

      # Ensure cursor is within bounds
      @cursor_pos = [[@cursor_pos, 0].max, total_items - 1].min

      render(tries)

      key = UI.read_key

      case key
      when "\e[A", "\x10"  # Up arrow or Ctrl-P
        @cursor_pos = [@cursor_pos - 1, 0].max
      when "\e[B", "\x0E"  # Down arrow or Ctrl-N
        @cursor_pos = [@cursor_pos + 1, total_items - 1].min
      when "\e[C"  # Right arrow - ignore
        # Do nothing
      when "\e[D"  # Left arrow - ignore
        # Do nothing
      when "\r", "\n"  # Enter
        if @cursor_pos < tries.length
          handle_selection(tries[@cursor_pos])
        else
          # Selected "Create new"
          handle_create_new
        end
        break if @selected
      when "\x7F", "\b"  # Backspace
        @input_buffer = @input_buffer[0...-1] if @input_buffer.length > 0
        @cursor_pos = 0
      when "\x03", "\e"  # Ctrl-C or ESC
        @selected = nil
        break
      when String
        # Only accept printable characters, not escape sequences
        if key.length == 1 && key =~ /[a-zA-Z0-9\-\_\. ]/
          @input_buffer += key
          @cursor_pos = 0
        end
      end
    end

    @selected
  end

  def render(tries)
    # All UI output goes to STDERR
    # Clear screen and move to top-left
    UI.cls

    term_width = UI.width
    term_height = UI.height

    # Use actual terminal width for separator lines
    separator = "─" * (term_width - 1)

    # Header
    UI.puts "{h1}📁 Try Directory Selection"
    UI.puts "{dim_text}#{separator}"

    # Search input
    UI.puts "{highlight}Search: {reset}#{@input_buffer}"
    UI.puts "{dim_text}#{separator}"

    # Calculate visible window based on actual terminal height
    max_visible = [term_height - 8, 3].max
    total_items = tries.length + 1  # +1 for "Create new"

    # Adjust scroll window
    if @cursor_pos < @scroll_offset
      @scroll_offset = @cursor_pos
    elsif @cursor_pos >= @scroll_offset + max_visible
      @scroll_offset = @cursor_pos - max_visible + 1
    end

    # Display items
    visible_end = [@scroll_offset + max_visible, total_items].min

    (@scroll_offset...visible_end).each do |idx|
      # Add blank line before "Create new"
      if idx == tries.length && tries.any? && idx >= @scroll_offset
        UI.puts
      end

      # Print cursor/selection indicator
      is_selected = idx == @cursor_pos
      UI.print(is_selected ? "{highlight}→ {reset}" : "  ")

      # Display try directory or "Create new" option
      if idx < tries.length
        try_dir = tries[idx]

        # Render the folder icon (always outside selection)
        UI.print "📁 "

        # Start selection highlighting after icon
        UI.print "{start_selected}" if is_selected

        # Format directory name with date styling
        if try_dir[:basename] =~ /^(\d{4}-\d{2}-\d{2})-(.+)$/
          date_part = $1
          name_part = $2

          # Render the date part (faint)
          UI.print "{dim_text}#{date_part}{reset}"

          # Render the separator (very faint)
          separator_matches = !@input_buffer.empty? && @input_buffer.include?('-')
          if separator_matches
            UI.print "{highlight}-{reset}"
          else
            UI.print "{dim_text}-{reset}"
          end

          # Render the name part with match highlighting
          if !@input_buffer.empty?
            UI.print highlight_matches_for_selection(name_part, @input_buffer, is_selected)
          else
            UI.print name_part
          end

          # Store plain text for width calculation
          display_text = "#{date_part}-#{name_part}"
        else
          # No date prefix - render folder icon then content
          if !@input_buffer.empty?
            UI.print highlight_matches_for_selection(try_dir[:basename], @input_buffer, is_selected)
          else
            UI.print try_dir[:basename]
          end
          display_text = try_dir[:basename]
        end

        # Format score and time for display (time first, then score)
        time_text = format_relative_time(try_dir[:mtime])
        score_text = sprintf("%.1f", try_dir[:score])

        # Combine time and score
        meta_text = "#{time_text}, #{score_text}"

        # Calculate padding (account for icon being outside selection)
        meta_width = meta_text.length + 1  # +1 for space before meta
        text_width = display_text.length  # Plain text width
        padding_needed = term_width - 5 - text_width - meta_width  # -5 for arrow + icon + space
        padding = " " * [padding_needed, 1].max

        # Print padding and metadata
        UI.print padding
        UI.print " {dim_text}#{meta_text}{reset}"

      else
        # This is the "Create new" option
        UI.print "+ "  # Plus sign outside selection

        UI.print "{start_selected}" if is_selected

        display_text = if @input_buffer.empty?
          "Create new"
        else
          "Create new: #{@input_buffer}"
        end

        UI.print display_text

        # Pad to full width
        text_width = display_text.length
        padding_needed = term_width - 5 - text_width  # -5 for arrow + "+ "
        UI.print " " * [padding_needed, 1].max
      end

      # End selection and reset all formatting
      UI.print "{end_selected}"
      UI.puts
    end

    # Scroll indicator if needed
    if total_items > max_visible
      UI.puts "{dim_text}#{separator}"
      UI.puts "{dim_text}[#{@scroll_offset + 1}-#{visible_end}/#{total_items}]"
    end

    # Instructions at bottom
    UI.puts "{dim_text}#{separator}"
    UI.print "{dim_text}↑↓: Navigate  Enter: Select  ESC: Cancel{reset}"

    # Flush output
    STDERR.flush
  end


  def format_relative_time(time)
    return "?" unless time

    seconds = Time.now - time
    minutes = seconds / 60
    hours = minutes / 60
    days = hours / 24

    if seconds < 10
      "just now"
    elsif minutes < 60
      "#{minutes.to_i}m ago"
    elsif hours < 24
      "#{hours.to_i}h ago"
    elsif days < 30
      "#{days.to_i}d ago"
    elsif days < 365
      "#{(days/30).to_i}mo ago"
    else
      "#{(days/365).to_i}y ago"
    end
  end

  def truncate_with_ansi(text, max_length)
    # Simple truncation that preserves ANSI codes
    visible_count = 0
    result = ""
    in_ansi = false

    text.chars.each do |char|
      if char == "\e"
        in_ansi = true
        result += char
      elsif in_ansi
        result += char
        in_ansi = false if char == "m"
      else
        break if visible_count >= max_length
        result += char
        visible_count += 1
      end
    end

    result
  end

  def highlight_matches(text, query)
    return text if query.empty?

    result = ""
    text_lower = text.downcase
    query_lower = query.downcase
    query_chars = query_lower.chars
    query_index = 0

    text.chars.each_with_index do |char, i|
      if query_index < query_chars.length && text_lower[i] == query_chars[query_index]
        result += "{highlight}#{char}{text}"  # Yellow bold for matches (preserve bg)
        query_index += 1
      else
        result += char
      end
    end

    result
  end

  def highlight_matches_for_selection(text, query, is_selected)
    return text if query.empty?

    result = ""
    text_lower = text.downcase
    query_lower = query.downcase
    query_chars = query_lower.chars
    query_index = 0

    text.chars.each_with_index do |char, i|
      if query_index < query_chars.length && text_lower[i] == query_chars[query_index]
        # Use same yellow for matches regardless of selection
        result += "{highlight}#{char}{text}"  # Preserve bg with text token
        query_index += 1
      else
        # Regular text
        result += char
      end
    end

    result
  end

  def handle_selection(try_dir)
    # Select existing try directory
    @selected = { type: :cd, path: try_dir[:path] }
  end

  def handle_create_new
    # Create new try directory
    date_prefix = Time.now.strftime("%Y-%m-%d")

    # If user already typed a name, use it directly
    if !@input_buffer.empty?
      final_name = "#{date_prefix}-#{@input_buffer}".gsub(/\s+/, '-')
      full_path = File.join(@base_path, final_name)
      @selected = { type: :mkdir, path: full_path }
    else
      # No name typed, prompt for one
      suggested_name = ""

      UI.cls
      UI.puts "{h2}Enter new try name"
      UI.print "> {dim_text}#{date_prefix}-{reset}#{suggested_name}"

      UI.print "{show_cursor}"
      STDOUT.flush

      entry = ""
      # Read user input in cooked mode
      STDERR.cooked do
        STDIN.iflush
        entry = gets.chomp
      end

      if entry.empty?
        return { type: :cancel, path: nil  }
      end

      final_name = "#{date_prefix}-#{entry}".gsub(/\s+/, '-')
      full_path = File.join(@base_path, final_name)

      @selected = { type: :mkdir, path: full_path }
    end
  end
end

# Main execution with OptionParser subcommands
if __FILE__ == $0

  def print_global_help
    UI.print <<~HELP
      {h1}try something!{reset}

      Lightweight experiments for people with ADHD

      this tool is not meant to be used directly,
      but added to your ~/.zshrc or ~/.bashrc:

        {highlight}eval "$(#$0 init ~/src/tries)"{reset}

<<<<<<< HEAD
      {h2}Usage:{reset}
=======
      for fish shell, add to ~/.config/fish/config.fish:

        {highlight}eval "$(#$0 init ~/src/tries | string collect)"{text}

      {h2}Usage:{text}
>>>>>>> 3a9bbf8a
        init [--path PATH]  # Initialize shell function for aliasing
        cd [QUERY]          # Interactive selector; prints shell cd commands


      {h2}Defaults:{reset}
        Default path: {dim_text}~/src/tries{reset} (override with --path on commands)
        Current default: {dim_text}#{TrySelector::TRY_PATH}{reset}
    HELP
  end

  # Global help: show for --help/-h anywhere
  if ARGV.include?("--help") || ARGV.include?("-h")
    print_global_help
    exit 0
  end

  # Helper to extract a "--name VALUE" or "--name=VALUE" option from args (last one wins)
  def extract_option_with_value!(args, opt_name)
    i = args.rindex { |a| a == opt_name || a.start_with?("#{opt_name}=") }
    return nil unless i
    arg = args.delete_at(i)
    if arg.include?('=')
      arg.split('=', 2)[1]
    else
      args.delete_at(i)
    end
  end

  command = ARGV.shift

  tries_path = extract_option_with_value!(ARGV, '--path') || TrySelector::TRY_PATH
  tries_path = File.expand_path(tries_path)

  def fish?
    ENV['SHELL']&.include?('fish')
  end

  case command
  when nil
    print_global_help
    exit 2
  when 'init'
    script_path = File.expand_path($0)

    if ARGV[0] && ARGV[0].start_with?('/')
      tries_path = File.expand_path(ARGV[0])
      ARGV.shift
    end

    path_arg = tries_path ? " --path \"#{tries_path}\"" : ""
    bash_or_zsh_script = <<~SHELL
      try() {
        script_path='#{script_path}';
        cmd=$(/usr/bin/env ruby "$script_path" cd#{path_arg} "$@" 2>/dev/tty);
        [ $? -eq 0 ] && eval "$cmd" || echo "$cmd";
      }
    SHELL

    fish_script = <<~SHELL
      function try
        set -l script_path "#{script_path}"
        set -l cmd (/usr/bin/env ruby "$script_path" cd#{path_arg} $argv 2>/dev/tty | string collect)
        test $status -eq 0 && eval $cmd || echo $cmd
      end
    SHELL

    puts fish? ? fish_script : bash_or_zsh_script

    exit 0
  when 'cd'
    search_term = ARGV.join(' ')
    selector = TrySelector.new(search_term, base_path: tries_path)
    result = selector.run

    if result
      parts = []
      parts << (fish? ? "set -l dir '#{result[:path]}'" : "dir='#{result[:path]}'")
      parts << "mkdir -p \"$dir\"" if result[:type] == :mkdir
      parts << "touch \"$dir\""
      parts << "cd \"$dir\""
      puts parts.join(' && ')
    end
  else
    warn "Unknown command: #{command}"
    print_global_help
    exit 2
  end
end<|MERGE_RESOLUTION|>--- conflicted
+++ resolved
@@ -555,15 +555,12 @@
 
         {highlight}eval "$(#$0 init ~/src/tries)"{reset}
 
-<<<<<<< HEAD
-      {h2}Usage:{reset}
-=======
       for fish shell, add to ~/.config/fish/config.fish:
 
         {highlight}eval "$(#$0 init ~/src/tries | string collect)"{text}
 
       {h2}Usage:{text}
->>>>>>> 3a9bbf8a
+ 
         init [--path PATH]  # Initialize shell function for aliasing
         cd [QUERY]          # Interactive selector; prints shell cd commands
 
